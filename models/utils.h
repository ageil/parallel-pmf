#ifndef FINAL_PROJECT_UTILS_H
#define FINAL_PROJECT_UTILS_H

<<<<<<< HEAD
#include <Eigen/Dense>
#include <thread>
#include <unordered_map>
#include <unordered_set>
=======
#include <filesystem>
#include <thread>
#include <utility>

#include <Eigen/Dense>
#include <boost/program_options.hpp>

>>>>>>> 3f91936c

namespace Model
{
namespace Utils
{
using namespace std;
using namespace Eigen;
namespace po = boost::program_options;

/*---   Argument-parsing utility functions    ---*/

// Enums of the possible user options for recommendations
    enum class RecOption
    {
        user = 0,
        item = 1
    };

// Struct to store program arguments
struct Arguments
{
    // Input/output directories
    string indir;
    string mapdir;
    filesystem::path outdir;

    // Model task options
    string task;
    RecOption rec_option;

    // Model parallelization options
    bool run_fit_sequential;
    int n_threads;

    // Model specification parameters
    int k;
    int n_epochs;
    double gamma;
    double ratio;
    double std_theta;
    double std_beta;
    int loss_interval;
};

// Read and parse command-line arguments
Arguments ArgParser(int argc, char** argv, po::variables_map &vm, po::options_description &desc);

// Configure input directories
void configureInput(po::variables_map &vm, Arguments &args);

// Configure output directory
void configureOutput(po::variables_map &vm, Arguments &args);

// Configure task option
void configureTask(po::variables_map &vm, Arguments &args);

// Configure model options
void configurePMF(po::variables_map &vm, Arguments &args);

/*---   Model-fitting utility functions     ---*/

// Specify argsort option: ascend or descend
enum class Order
{
    ascend = 0,
    descend = 1
};

// Reference:
// https://www.boost.org/doc/libs/1_75_0/doc/html/string_algo/usage.html
vector<string> tokenize(string &s, string delimiter = " ");

vector<int> nonNegativeIdxs(const VectorXd &x);

int countIntersect(const VectorXi &x, const VectorXi &y);

vector<int> getUnique(const MatrixXd &mat, int col_idx);

// Reference:
// https://stackoverflow.com/questions/25921706/creating-a-vector-of-indices-of-a-sorted-vector
VectorXi argsort(const VectorXd &x, Order option);

double rmse(const VectorXd &y, double y_hat);

double rmse(const VectorXd &y, const VectorXd &y_hat);

double r2(const VectorXd &y, const VectorXd &y_hat);

double cosine(const VectorXd &v1, const VectorXd &v2);

// Reference:
// guarded_thread from Prof. Stroustrup's "Concurrency and Parallelism" lecture - slide 37.
struct guarded_thread : std::thread
{
    using std::thread::thread;

    guarded_thread(const guarded_thread &) = delete;

    guarded_thread(guarded_thread &&) = default;

    ~guarded_thread()
    {
        if (joinable())
            join();
    }
};

struct ItemMap
{
    ItemMap(unordered_map<int, string> in, unordered_map<string, int> ni, unordered_map<int, string> ig,
            unordered_map<string, string> ng, unordered_map<string, unordered_set<int>> gi)
        : id_name(std::move(in))
        , name_id(std::move(ni))
        , id_item_attributes(std::move(ig))
        , name_item_attributes(std::move(ng))
        , item_attributes_ids(std::move(gi)){};

    unordered_map<int, string> id_name;
    unordered_map<string, int> name_id;
    unordered_map<int, string> id_item_attributes;
    unordered_map<string, string> name_item_attributes;
    unordered_map<string, unordered_set<int>> item_attributes_ids;
};

ItemMap loadItemMap(const string &input);

/**
 * Enums of the columns to their column indices of ratings dataset
 */
enum class Cols
{
    user = 0,
    item = 1,
    rating = 2
};

int col_value(Cols);

} // namespace Utils
} // namespace Model

#endif<|MERGE_RESOLUTION|>--- conflicted
+++ resolved
@@ -1,20 +1,12 @@
 #ifndef FINAL_PROJECT_UTILS_H
 #define FINAL_PROJECT_UTILS_H
 
-<<<<<<< HEAD
 #include <Eigen/Dense>
+#include <boost/program_options.hpp>
+#include <filesystem>
 #include <thread>
 #include <unordered_map>
 #include <unordered_set>
-=======
-#include <filesystem>
-#include <thread>
-#include <utility>
-
-#include <Eigen/Dense>
-#include <boost/program_options.hpp>
-
->>>>>>> 3f91936c
 
 namespace Model
 {
@@ -27,11 +19,11 @@
 /*---   Argument-parsing utility functions    ---*/
 
 // Enums of the possible user options for recommendations
-    enum class RecOption
-    {
-        user = 0,
-        item = 1
-    };
+enum class RecOption
+{
+    user = 0,
+    item = 1
+};
 
 // Struct to store program arguments
 struct Arguments
@@ -60,7 +52,7 @@
 };
 
 // Read and parse command-line arguments
-Arguments ArgParser(int argc, char** argv, po::variables_map &vm, po::options_description &desc);
+Arguments ArgParser(int argc, char **argv, po::variables_map &vm, po::options_description &desc);
 
 // Configure input directories
 void configureInput(po::variables_map &vm, Arguments &args);
