--- conflicted
+++ resolved
@@ -50,15 +50,6 @@
     double recall;
 };
 
-<<<<<<< HEAD
-enum class RecOption
-{
-    user = 0,
-    item = 1,
-};
-
-=======
->>>>>>> 593563b3
 enum class LatentVar
 {
     theta = 0,
