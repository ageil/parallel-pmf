#ifndef PMF_H
#define PMF_H

#include <iostream>
#include <map>
#include <random>
#include <Eigen/Dense>
<<<<<<< HEAD
=======
#include <set>
>>>>>>> f57adb01

namespace Model
{
        using namespace std;
        using namespace Eigen;

        class PMF
        {
        private:
                set<int> getUnique(int col_idx);
                void initializeVectors(normal_distribution<>& dist, set<int>& entities, map<int, VectorXd>& m_vectors);
                double normPDF(int x, double loc = 0.0, double scale = 1.0);
                double logNormPDF(int x, double loc = 0.0, double scale = 1.0);
                double gradLogNormPDF(int x, double loc = 0.0, double scale = 1.0);
                vector<double> loss(MatrixXd data);

                const MatrixXd m_data;
                const int m_k;
                const double m_std_theta;
                const double m_std_beta;
                set<int> m_users;
                set<int> m_items;
                map<int, VectorXd> m_theta;
                map<int, VectorXd> m_beta;
                map<int, VectorXd> m_losses;
                default_random_engine generator;
        public:
                PMF(const MatrixXd &d, const int k, const double eta_beta, const double eta_theta);
                ~PMF() = default;

                double fit(int iters, double gamma);
                VectorXd predict(const MatrixXd &data);
                VectorXd recommend(int user);

                //todo: specify return type for "norm_vectors" functions in model.py
        };
} //namespace Model

#endif // PMF_H<|MERGE_RESOLUTION|>--- conflicted
+++ resolved
@@ -4,11 +4,9 @@
 #include <iostream>
 #include <map>
 #include <random>
+#include <set>
+
 #include <Eigen/Dense>
-<<<<<<< HEAD
-=======
-#include <set>
->>>>>>> f57adb01
 
 namespace Model
 {
