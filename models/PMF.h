#ifndef PMF_H
#define PMF_H

#include <atomic>
#include <condition_variable>
#include <filesystem>
#include <map>
#include <memory>
#include <mutex>
#include <queue>
#include <random>
#include <unordered_map>
#include <utility>
#include <unordered_map>
#include <unordered_set>

#include <Eigen/Dense>

namespace DataManager
{
// Forward declare
class DataManager;
} // namespace DataManager

namespace Model
{

using namespace std;
using namespace Eigen;

struct ThetaBetaSnapshot
{
    ThetaBetaSnapshot(const map<int, VectorXd> theta, const map<int, VectorXd> beta)
        : theta(theta)
        , beta(beta){};

    const map<int, VectorXd> theta;
    const map<int, VectorXd> beta;
};

struct Metrics
{
    double precision;
    double recall;
};

enum class RecOption
{
    user = 0,
    item = 1,
    genre = 2
};

enum class LatentVar
{
    theta = 0,
    beta = 1
};

class PMF
{
  private:
    // Initializes map vmap for each entity with random vector of size m_k sampling from distribution.
    void initVectors(normal_distribution<> &dist, const vector<int> &entities, map<int, VectorXd> &vmap, const int k);

    // Evaluate log normal PDF at vector x.
    double logNormPDF(const VectorXd &x, double loc = 0.0, double scale = 1.0) const;

    // Evaluate log normal PDF at double x.
    double logNormPDF(double x, double loc = 0.0, double scale = 1.0) const;

    // Subset data by rows where values in column is equal to ID.
    MatrixXd subsetByID(const Ref<MatrixXd> &batch, int ID, int column) const;

    // Calculate the log probability of the data under the current model.
    void computeLoss(const map<int, VectorXd> &theta, const map<int, VectorXd> &beta);

    // Computes loss from the theta and beta snapshots found in the
    // m_loss_queue queue.
    void computeLossFromQueue();

<<<<<<< HEAD
    // Fit user preference vectors to sample data in batch.
=======
    void loadModel(filesystem::path &indir, LatentVar option);
>>>>>>> 2fd17ead
    void fitUsers(const Ref<MatrixXd> &batch, const double learning_rate);

    // Fit item  vectors to sample data in batch.
    void fitItems(const Ref<MatrixXd> &batch, const double learning_rate);

    // Returns item ids of top N items recommended for given user_id based on fitted data
    VectorXi recommend(const int user_id, const int N) const;

    const shared_ptr<DataManager::DataManager> m_data_mgr;
    const shared_ptr<MatrixXd> m_training_data;
    const double m_std_theta;
    const double m_std_beta;
    map<int, VectorXd> m_theta;
    map<int, VectorXd> m_beta;
    default_random_engine d_generator;

    vector<double> m_losses;
    mutex m_mutex;
    condition_variable m_cv;
    bool m_fit_in_progress;
    queue<ThetaBetaSnapshot> m_loss_queue;

  public:
    PMF(const shared_ptr<DataManager::DataManager> &data_mgr, const int k, const double eta_beta,
        const double eta_theta);
    ~PMF();

    // Fits the ratings data sequentially updating m_theta and m_beta vectors with the learning rate given in gamma.
    // Returns the vector of loss computations computed for every 10 epochs.
    vector<double> fitSequential(const int epochs, const double gamma);

    // Fits the ratings data in parallel updating m_theta and m_beta vectors with the learning rate given in gamma.
    // This method will divide the ratings data by the given n_thread number of batches.
    // Returns the vector of loss computations computed for every 10 epochs.
    vector<double> fitParallel(const int epochs, const double gamma, const int n_threads);
    void load(filesystem::path &indir);
    void save(filesystem::path &outdir);

    // Predict ratings using learnt theta and beta vectors in model.
    // Input: data matrix with n rows and 2 columns (user, item).
    // Returns a vector of predicted ratings for each user and item.
    VectorXd predict(const MatrixXd &data) const;

    // Returns item names of top N items recommended for given user_id based on fitted data
    vector<pair<string, string>> recommend(const int user_id, const unordered_map<int, pair<string, string>> &item_map,
                                           const int N = 10) const;

<<<<<<< HEAD
    // Return the precision & recall of the top N predicted items for each user in
    // the give dataset.
    Metrics accuracy(const shared_ptr<MatrixXd> &data, const int N) const;
=======
    VectorXd predict(const MatrixXd &data);
    VectorXi recommend(int user_id, int N = 10);
    vector<string> recommend(int user_id, unordered_map<int, string> &item_name, int N = 10);
    vector<string> recommendByGenre (string &genre, unordered_map<int, string> &id_name,
                                     unordered_map<string, unordered_set<int>> genre_ids, int N = 10);
    vector<string> getSimilarItems(int &item_id, unordered_map<int, string> &id_name, int N = 10);
    Metrics accuracy(const shared_ptr<MatrixXd> &data, int N = 10);
>>>>>>> 2fd17ead
};
} // namespace Model

#endif // PMF_H<|MERGE_RESOLUTION|>--- conflicted
+++ resolved
@@ -10,9 +10,8 @@
 #include <queue>
 #include <random>
 #include <unordered_map>
+#include <unordered_set>
 #include <utility>
-#include <unordered_map>
-#include <unordered_set>
 
 #include <Eigen/Dense>
 
@@ -79,11 +78,9 @@
     // m_loss_queue queue.
     void computeLossFromQueue();
 
-<<<<<<< HEAD
+    void loadModel(filesystem::path &indir, LatentVar option);
+
     // Fit user preference vectors to sample data in batch.
-=======
-    void loadModel(filesystem::path &indir, LatentVar option);
->>>>>>> 2fd17ead
     void fitUsers(const Ref<MatrixXd> &batch, const double learning_rate);
 
     // Fit item  vectors to sample data in batch.
@@ -119,6 +116,7 @@
     // This method will divide the ratings data by the given n_thread number of batches.
     // Returns the vector of loss computations computed for every 10 epochs.
     vector<double> fitParallel(const int epochs, const double gamma, const int n_threads);
+    
     void load(filesystem::path &indir);
     void save(filesystem::path &outdir);
 
@@ -128,22 +126,15 @@
     VectorXd predict(const MatrixXd &data) const;
 
     // Returns item names of top N items recommended for given user_id based on fitted data
-    vector<pair<string, string>> recommend(const int user_id, const unordered_map<int, pair<string, string>> &item_map,
-                                           const int N = 10) const;
+    vector<string> recommend(const int user_id, const unordered_map<int, string> &item_name, const int N = 10) const;
 
-<<<<<<< HEAD
     // Return the precision & recall of the top N predicted items for each user in
     // the give dataset.
     Metrics accuracy(const shared_ptr<MatrixXd> &data, const int N) const;
-=======
-    VectorXd predict(const MatrixXd &data);
-    VectorXi recommend(int user_id, int N = 10);
-    vector<string> recommend(int user_id, unordered_map<int, string> &item_name, int N = 10);
-    vector<string> recommendByGenre (string &genre, unordered_map<int, string> &id_name,
-                                     unordered_map<string, unordered_set<int>> genre_ids, int N = 10);
+
+    vector<string> recommendByGenre(string &genre, unordered_map<int, string> &id_name,
+                                    unordered_map<string, unordered_set<int>> genre_ids, int N = 10);
     vector<string> getSimilarItems(int &item_id, unordered_map<int, string> &id_name, int N = 10);
-    Metrics accuracy(const shared_ptr<MatrixXd> &data, int N = 10);
->>>>>>> 2fd17ead
 };
 } // namespace Model
 
