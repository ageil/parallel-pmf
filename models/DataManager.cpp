#include <filesystem>
#include <iostream>
#include <random>
#include <set>

#include "datamanager.h"
#include "utils.h"

<<<<<<< HEAD
#include <boost/filesystem.hpp>

namespace DataManager
{

namespace fs = boost::filesystem;
=======
namespace Utils
{
>>>>>>> 2fd17ead
using namespace std;

namespace
{
<<<<<<< HEAD
=======
    if (!filesystem::exists(input))
    {
        cerr << "Can't find the given input file: " << input << endl;
        exit(1);
    }
>>>>>>> 2fd17ead

// Centralize data matrix to mean = median ratings
void centralize(MatrixXd &data)
{
    set<double> unique_vals{data.col(2).data(), data.col(2).data() + data.col(2).size()};

    double sum = 0;

    for (const auto i : unique_vals)
    {
        sum += i;
    }

    const double mid = sum / unique_vals.size();

    for (int i = 0; i < data.rows(); i++)
    {
        data(i, 2) -= mid;
    }
}

// Shuffles data matrix
void shuffle(MatrixXd &data)
{
    VectorXi ind = VectorXi::LinSpaced(data.rows(), 0, data.rows());
    shuffle(ind.data(), ind.data() + data.rows(), mt19937(random_device()()));
    data = ind.asPermutation() * data;
}

// Count total line number of the input file
unsigned long int getLineNumber(const string &file_name)
{
    io::CSVReader<3> in(file_name);
    // Todo: make these customizable?
    in.read_header(io::ignore_extra_column, "userId", "movieId", "rating");
    double col1, col2, col3;
    unsigned long int count = 0;

    while (in.read_row(col1, col2, col3))
    {
        count++;
    }

    return count;
}

// Returns matrix of centralized and shuffled data loaded from given input_filepath csv
MatrixXd load(const string &input_filepath)
{
    if (!fs::exists(input_filepath))
    {
        cerr << "Can't find the given input_filepath file: " << input_filepath << endl;
        exit(1);
    }

    // Get total line number, initialize matrix
    const unsigned long int line_count = getLineNumber(input_filepath);
    MatrixXd data(line_count, 3);

    // Read file content
    cout << "Loading input matrix..." << endl;

    io::CSVReader<3> in(input_filepath);
    in.read_header(io::ignore_extra_column, "userId", "movieId", "rating");

    int user_id;
    int movie_id;
    double rating;
    int row_idx = 0;

    while (in.read_row(user_id, movie_id, rating))
    {
        Vector3d curr;
        curr << user_id, movie_id, rating;
        data.row(row_idx) = curr;
        row_idx++;
    }

    centralize(data);
    shuffle(data);

    return data;
}

} // namespace

DataManager::DataManager(const string &input, const double ratio)
    : m_data(make_shared<MatrixXd>(load(input)))

{
    tie(m_data_train, m_data_test) = split(ratio);

    // get all user & item ids
    users = Utils::getUnique(m_data, 0);
    items = Utils::getUnique(m_data, 1);
}

tuple<TrainingData, TestingData> DataManager::split(const double ratio)
{
    const int idx = static_cast<int>(m_data->rows() * ratio);

    return {make_shared<MatrixXd>(m_data->topRows(idx)),
            make_shared<MatrixXd>(m_data->bottomRows(m_data->rows() - idx))};
}

shared_ptr<MatrixXd> DataManager::getTrain() const
{
    return m_data_train;
}

shared_ptr<MatrixXd> DataManager::getTest() const
{
    return m_data_test;
}

<<<<<<< HEAD
unordered_map<int, pair<string, string>> DataManager::loadItemNames(const string &input) const
=======
ItemMap DataManager::loadItemMap(const string &input)
>>>>>>> 2fd17ead
{
    if (!filesystem::exists(input))
    {
        cerr << "Can't find the given input file: " << input << endl;
        exit(1);
    }

    io::CSVReader<3> in(input);
    in.read_header(io::ignore_extra_column, "movieId", "title", "genres");
    int id;
    string title;
    string genre;
<<<<<<< HEAD
    unordered_map<int, pair<string, string>> id_name;
=======
    unordered_map<int, string> id_name{};
    unordered_map<string, int> name_id{};
    unordered_map<int, string> id_genre{};
    unordered_map<string, string> name_genre{};
    unordered_map<string, unordered_set<int>> genre_ids{};
>>>>>>> 2fd17ead

    while (in.read_row(id, title, genre))
    {
        id_name[id] = title;
        name_id[title] = id;
        id_genre[id] = genre;
        name_genre[title] = genre;
        string first_genre = Utils::tokenize(genre, "|")[0];
        if (genre_ids.find(first_genre) == genre_ids.end())
        {
            unordered_set<int> id_set(id);
            genre_ids[genre] = id_set;
        }
        else
        {
            genre_ids[genre].insert(id);
        }
    }

    ItemMap item_map = ItemMap(id_name, name_id, id_genre, name_genre, genre_ids);

    return item_map;
}

} // namespace DataManager<|MERGE_RESOLUTION|>--- conflicted
+++ resolved
@@ -6,29 +6,15 @@
 #include "datamanager.h"
 #include "utils.h"
 
-<<<<<<< HEAD
 #include <boost/filesystem.hpp>
 
 namespace DataManager
 {
 
-namespace fs = boost::filesystem;
-=======
-namespace Utils
-{
->>>>>>> 2fd17ead
 using namespace std;
 
 namespace
 {
-<<<<<<< HEAD
-=======
-    if (!filesystem::exists(input))
-    {
-        cerr << "Can't find the given input file: " << input << endl;
-        exit(1);
-    }
->>>>>>> 2fd17ead
 
 // Centralize data matrix to mean = median ratings
 void centralize(MatrixXd &data)
@@ -78,7 +64,7 @@
 // Returns matrix of centralized and shuffled data loaded from given input_filepath csv
 MatrixXd load(const string &input_filepath)
 {
-    if (!fs::exists(input_filepath))
+    if (!filesystem::exists(input_filepath))
     {
         cerr << "Can't find the given input_filepath file: " << input_filepath << endl;
         exit(1);
@@ -144,11 +130,7 @@
     return m_data_test;
 }
 
-<<<<<<< HEAD
-unordered_map<int, pair<string, string>> DataManager::loadItemNames(const string &input) const
-=======
 ItemMap DataManager::loadItemMap(const string &input)
->>>>>>> 2fd17ead
 {
     if (!filesystem::exists(input))
     {
@@ -161,15 +143,11 @@
     int id;
     string title;
     string genre;
-<<<<<<< HEAD
-    unordered_map<int, pair<string, string>> id_name;
-=======
-    unordered_map<int, string> id_name{};
-    unordered_map<string, int> name_id{};
-    unordered_map<int, string> id_genre{};
-    unordered_map<string, string> name_genre{};
-    unordered_map<string, unordered_set<int>> genre_ids{};
->>>>>>> 2fd17ead
+    unordered_map<int, string> id_name;
+    unordered_map<string, int> name_id;
+    unordered_map<int, string> id_genre;
+    unordered_map<string, string> name_genre;
+    unordered_map<string, unordered_set<int>> genre_ids;
 
     while (in.read_row(id, title, genre))
     {
