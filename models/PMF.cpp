--- conflicted
+++ resolved
@@ -36,8 +36,6 @@
 
     PMF::~PMF()
     {
-        m_fit_users_running = false;
-        m_fit_items_running = false;
     }
 
     // Gets a set of unique int ID values for column col_idx in m_data
@@ -86,9 +84,10 @@
     // Calculate the log probability of the data under the current model
     void PMF::loss()
     {
-        while (m_fit_users_running || m_fit_items_running)
-        {
-            this_thread::sleep_for(chrono::seconds(3));
+        // While either fit users is running or fit items is running.
+        while (!m_stop_fit_users || !m_stop_fit_items)
+        {
+            this_thread::sleep_for(chrono::seconds(10));
 
             double l;
             for (auto &i : m_users)
@@ -132,24 +131,14 @@
 
     vector<double> PMF::fit(int epochs, double gamma)
     {
-<<<<<<< HEAD
-        m_fit_users_running = true;
-        m_fit_items_running = true;
-
-        Utils::guarded_thread usersThread([=] {
-            for (int iter = 1; iter <= iters; iter++)
-=======
-        startWorkerThread();
-        for (int epoch = 1; epoch <= epochs; epoch++)
-        {
-            // update theta vectors
-            for (int i : m_users)
->>>>>>> e1af4528
-            {
-                if (iter % 10 == 0)
-                {
-                    cout << "user iter: " << iter << endl;
-                }
+        Utils::guarded_thread fit_users_thread([=] {
+            for (int epoch = 1; epoch <= epochs; epoch++)
+            {
+                if (epoch % 10 == 0)
+                {
+                    cout << "[users worker]: user epoch: " << epoch << endl;
+                }
+
                 lock_guard<mutex> guard(m_mutex);
 
                 for (int i : m_users)
@@ -174,16 +163,17 @@
                     m_theta[i] = update;
                 }
             }
-            m_fit_users_running = false;
+            m_stop_fit_users = true;
         });
 
-        Utils::guarded_thread itemsThread([=] {
-            for (int iter = 1; iter <= iters; iter++)
-            {
-                if (iter % 10 == 0)
-                {
-                    cout << "items iter: " << iter << endl;
-                }
+        Utils::guarded_thread fit_items_thread([=] {
+            for (int epoch = 1; epoch <= epochs; epoch++)
+            {
+                if (epoch % 10 == 0)
+                {
+                    cout << "[items worker]: items epoch: " << epoch << endl;
+                }
+
                 lock_guard<mutex> guard(m_mutex);
 
                 // update beta vectors
@@ -209,15 +199,10 @@
                     m_beta[j] = update;
                 }
             }
-<<<<<<< HEAD
-            m_fit_items_running = false;
+            m_stop_fit_items = true;
         });
 
         loss();
-=======
-        }
-        stopWorkerThread();
->>>>>>> e1af4528
 
         return m_losses;
     }
