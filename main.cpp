--- conflicted
+++ resolved
@@ -20,7 +20,7 @@
 {
     // Initialize default values for arguments, path configuration
     string input = "./movielens/ratings.csv";
-    string item_name_input = "./movielens/ml-25m/movies.csv";
+    string item_name_input = "./movielens/movies.csv";
     fs::path outdir("results");
     int k = 3;
     int n_epochs = 200;  // default # of iterations
@@ -66,44 +66,39 @@
         fs::create_directory(outdir);
     }
 
-<<<<<<< HEAD
     const bool run_fit_sequential = vm["run_sequential"].as<bool>();
 
     // (1). read CSV & split to training & test sets
+    auto dm_t0 = chrono::steady_clock::now();
+
     const auto dataManager = make_shared<DataManager::DataManager>(input, ratio);
-    shared_ptr<MatrixXd> ratings_train = dataManager->getTrain();
-    shared_ptr<MatrixXd> ratings_test = dataManager->getTest();
-=======
-    // (1). load datasets, split to training & test sets
-    Utils::DataManager dm = DataManager();
-    shared_ptr<MatrixXd> ratings = dm.load(input, ratio); // load main dataset
-    shared_ptr<MatrixXd> ratings_train = dm.getTrain();
-    shared_ptr<MatrixXd> ratings_test = dm.getTest();
->>>>>>> 15ef9c25
+
+    auto dm_t1 = chrono::steady_clock::now();
+    double dm_delta_t = std::chrono::duration<double, std::milli>(dm_t1 - dm_t0).count() * 0.001;
+    cout << "Took " << dm_delta_t << " s. to load data. \n\n";
 
     // (2). Fit the model to the training data
-    // Model::PMF model{ratings_train, k, std_beta, std_theta, dm.users, dm.items};
     Model::PMF model{dataManager, k, std_beta, std_theta};
 
-    auto t0 = chrono::steady_clock::now();
+    auto fit_t0 = chrono::steady_clock::now();
     vector<double> losses;
 
     if (run_fit_sequential)
     {
-        losses = model.fit_sequential(n_epochs, gamma);
+        losses = model.fitSequential(n_epochs, gamma);
     }
     else
     {
-        losses = model.fit_parallel(n_epochs, gamma, n_threads);
+        losses = model.fitParallel(n_epochs, gamma, n_threads);
     }
 
-    auto t1 = chrono::steady_clock::now();
-    double delta_t = std::chrono::duration<double, std::milli>(t1 - t0).count() * 0.001;
-    cout << "Running time for " << n_epochs << " iterations: " << delta_t << " s." << endl;
-    cout << endl;
+    auto fit_t1 = chrono::steady_clock::now();
+    double fit_delta_t = std::chrono::duration<double, std::milli>(fit_t1 - fit_t0).count() * 0.001;
+    cout << "Running time for " << n_epochs << " iterations: " << fit_delta_t << " s.\n\n";
 
     // (3).Evaluate the model on the test data
     // RMSE of baseline, avg. & the learned model
+    shared_ptr<MatrixXd> ratings_test = dataManager->getTest();
     VectorXd actual = ratings_test->rightCols(1);
     VectorXd predicted = model.predict(ratings_test->leftCols(2));
     double error = Utils::rmse(actual, predicted);
@@ -125,8 +120,11 @@
     // (4). Recommend top 10 movies for a user
     int user_id = 120;
     int n_top_items = 10;
-    unordered_map<int, pair<string, string>> item_map = dm.loadItemNames(item_name_input); // item id <-> name map
+
+    // item id <-> name map
+    unordered_map<int, pair<string, string>> item_map = dataManager->loadItemNames(item_name_input);
     vector<pair<string, string>> rec = model.recommend(user_id, item_map, n_top_items);
+
     cout << "\nTop 10 recommended movies for user " << user_id << " :" << endl;
     for (auto &info : rec)
     {
